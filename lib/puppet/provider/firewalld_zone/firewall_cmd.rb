require 'puppet'
require 'puppet/type'

Puppet::Type.type(:firewalld_zone).provide :firewall_cmd do
  desc "Interact with firewall-cmd"


  commands :firewall_cmd => 'firewall-cmd'


  def exec_firewall(*extra_args)
    args=[]
    args << '--permanent'
    args << extra_args
    args.flatten!
    firewall_cmd(args)
  end

  def zone_exec_firewall(*extra_args)
    args = [ "--zone=#{@resource[:name]}" ]
    exec_firewall(args, extra_args)
  end

  def exists?
    exec_firewall('--get-zones').split(" ").include?(@resource[:name])
  end

  def create
    self.debug("Creating new zone #{@resource[:name]} with target: '#{@resource[:target]}'")
    exec_firewall('--new-zone', @resource[:name])
    self.target=(@resource[:target]) if @resource[:target]
    self.interfaces=@resource[:interfaces]
  end

  def destroy
    self.debug("Deleting zone #{@resource[:name]}")
    exec_firewall('--delete-zone', @resource[:name])
  end

  def target
    zone_exec_firewall('--get-target').chomp
  end

  def target=(t)
    self.debug("Setting target for zone #{@resource[:name]} to #{@resource[:target]}")
    zone_exec_firewall('--set-target', @resource[:target])
  end

<<<<<<< HEAD
  def interfaces
    zone_exec_firewall('--list-interfaces').chomp.split(" ") || []
  end

  def interfaces=(new_interfaces)
    new_interfaces ||= []
    cur_interfaces = self.interfaces
    (new_interfaces - cur_interfaces).each do |i|
      self.debug("Adding interface '#{i}' to zone #{@resource[:name]}")
      zone_exec_firewall('--add-interface', i)
    end
    (cur_interfaces - new_interfaces).each do |i|
      self.debug("Removing interface '#{i}' from zone #{@resource[:name]}")
      zone_exec_firewall('--remove-interface', i)
=======
  def sources
    zone_exec_firewall('--list-sources').chomp.split(" ") || []
  end

  def sources=(new_sources)
    new_sources ||= []
    cur_sources = self.sources
    (new_sources - cur_sources).each do |s|
      self.debug("Adding source '#{s}' to zone #{@resource[:name]}")
      zone_exec_firewall('--add-source', s)
    end
    (cur_sources - new_sources).each do |s|
      self.debug("Removing source '#{s}' from zone #{@resource[:name]}")
      zone_exec_firewall('--remove-source', s)
>>>>>>> 176fee2c
    end
  end

  def icmp_blocks
    get_icmp_blocks()
  end

  def icmp_blocks=(i)
    set_blocks = Array.new
    remove_blocks = Array.new

    case i

    when Array then

        get_icmp_blocks.each do |remove_block|
                if !i.include?(remove_block)
                    self.debug("removing block #{remove_block} from zone #{@resource[:name]}")
                    remove_blocks.push(remove_block)
                end
        end

        i.each do |block|

            if block.is_a?(String)
                if get_icmp_types().include?(block)
                    self.debug("adding block #{block} to zone #{@resource[:name]}")
                    set_blocks.push(block)
                else
                    valid_types = get_icmp_types().join(', ')
                    raise Puppet::Error, "#{block} is not a valid icmp type on this system! Valid types are: #{valid_types}"
                end
            else
                raise Puppet::Error, "parameter icmp_blocks must be a string or array of strings!"
            end
        end
    when String then

        get_icmp_blocks.reject { |x| x == i }.each do |remove_block|
            self.debug("removing block #{remove_block} from zone #{@resource[:name]}")
            remove_blocks.push(remove_block)
        end

        if get_icmp_types().include?(i)
            self.debug("adding block #{i} to zone #{@resource[:name]}")
            set_blocks.push(i)
        else
            valid_types = get_icmp_types().join(', ')
            raise Puppet::Error, "#{i} is not a valid icmp type on this system! Valid types are: #{valid_types}"
        end
    else
        raise Puppet::Error, "parameter icmp_blocks must be a string or array of strings!"
    end
    if !remove_blocks.empty?
        remove_blocks.each do |block|
            zone_exec_firewall('--remove-icmp-block', block)
        end
    end
    if !set_blocks.empty?
        set_blocks.each do |block|
            zone_exec_firewall('--add-icmp-block', block)
        end
    end
  end

  ## TODO: Add Ports and other zone options
  #

  def get_rules
    zone_exec_firewall('--list-rich-rules').split(/\n/)
  end

  def get_services
    zone_exec_firewall('--list-services').split(' ')
  end

  def get_ports
    zone_exec_firewall('--list-ports').split(' ').map do |entry|
      port,protocol = entry.split(/\//)
      self.debug("get_ports() Found port #{port} protocol #{protocol}")
      { "port" => port, "protocol" => protocol }
    end
  end

  def get_icmp_blocks
    zone_exec_firewall('--list-icmp-blocks').split(' ').sort
  end

  def get_icmp_types
    exec_firewall('--get-icmptypes').split(' ')
  end

end
<|MERGE_RESOLUTION|>--- conflicted
+++ resolved
@@ -46,7 +46,6 @@
     zone_exec_firewall('--set-target', @resource[:target])
   end
 
-<<<<<<< HEAD
   def interfaces
     zone_exec_firewall('--list-interfaces').chomp.split(" ") || []
   end
@@ -61,7 +60,10 @@
     (cur_interfaces - new_interfaces).each do |i|
       self.debug("Removing interface '#{i}' from zone #{@resource[:name]}")
       zone_exec_firewall('--remove-interface', i)
-=======
+
+    end
+  end
+
   def sources
     zone_exec_firewall('--list-sources').chomp.split(" ") || []
   end
@@ -76,7 +78,6 @@
     (cur_sources - new_sources).each do |s|
       self.debug("Removing source '#{s}' from zone #{@resource[:name]}")
       zone_exec_firewall('--remove-source', s)
->>>>>>> 176fee2c
     end
   end
 
