--- conflicted
+++ resolved
@@ -15,11 +15,8 @@
       firewalld_zone { 'restricted':
         ensure           => present,
         target           => '%%REJECT%%',
-<<<<<<< HEAD
         interfaces       => [],
-=======
         sources          => [],
->>>>>>> 176fee2c
         purge_rich_rules => true,
         purge_services   => true,
         purge_ports      => true,
@@ -62,17 +59,17 @@
     desc "Specify the target for the zone"
   end
 
-<<<<<<< HEAD
   newproperty(:interfaces, :array_matching => :all) do
     desc "Specify the interfaces for the zone"
 
     def insync?(is)
-        case should
-            when String then should.lines.sort == is
-            when Array then should.sort == is
-            else raise Puppet::Error, "parameter interfaces must be a string or array of strings!"
-        end
-=======
+      case should
+      when String then should.lines.sort == is
+      when Array then should.sort == is
+      else raise Puppet::Error, "parameter interfaces must be a string or array of strings!"
+      end
+    end
+
   newproperty(:sources, :array_matching => :all) do
     desc "Specify the sources for the zone"
 
@@ -82,7 +79,6 @@
       when Array then should.sort == is
       else raise Puppet::Error, "parameter sources must be a string or array of strings!"
       end
->>>>>>> 176fee2c
     end
 
     def is_to_s(value = [])
